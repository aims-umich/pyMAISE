import sys
import warnings

from setuptools import find_packages, setup

warnings.filterwarnings("ignore", category=DeprecationWarning)
warnings.filterwarnings("ignore", message=r"Passing", category=FutureWarning)

if sys.version_info < (3, 9) or sys.version_info > (3, 12):
    sys.exit("pyMAISE only supports python>=3.9 and python<=3.11")

# Get version from pyMAISE/__init__.py (always last line)
with open("pyMAISE/__init__.py") as f:
    version = f.readlines()[-1].split()[-1][1:-1]

setup(
    name="pyMAISE",
    version=version,
    packages=find_packages(include=["pyMAISE", "pyMAISE.*"]),
    install_requires=[
        "pandas",
        "numpy<1.24",
        "scikit-learn",
        "scikit-optimize==0.9.0",
<<<<<<< HEAD
        "keras",
        "tensorflow<=2.15.0",
=======
        "tensorflow[and-cuda]>=2.12.0",
>>>>>>> efc46727
        "keras-tuner",
        "xarray==2023.10.1",
        "scikeras",
        "matplotlib",
        "tqdm",
        "pydot",
        "graphviz",
    ],
    extras_require={
        "dev": [
            "pytest",
            "pytest-cov",
            "pre-commit",
            "flake8",
            "black",
            "docformatter",
            "sphinx",
            "sphinx_rtd_theme",
            "jupyter",
            "sphinxcontrib.bibtex",
            "chardet",
            "nbsphinx",
            "opencv-python",
            "scipy",
        ],
        "benchmarks": ["jupyter", "opencv-python", "scipy"],
    },
    package_data={"pyMAISE.datasets": ["*.csv"]},
    description="Michigan Artificial Intelligance Standard Environment",
    long_description=open("README.md").read(),
    long_description_content_type="text/markdown",
    author="Patrick Myers",
    author_email="myerspat@umich.edu",
    project_urls={
        "Documentation": "https://pymaise.readthedocs.io/en/latest/",
        "Source Code": "https://github.com/myerspat/pyMAISE",
    },
    license="Apache 2.0",
    classifiers=[
        "License :: OSI Approved :: MIT License",
        "Programming Language :: Python :: 3.12",
        "Programming Language :: Python :: 3.11",
        "Programming Language :: Python :: 3.10",
        "Programming Language :: Python :: 3.9",
    ],
)<|MERGE_RESOLUTION|>--- conflicted
+++ resolved
@@ -22,12 +22,7 @@
         "numpy<1.24",
         "scikit-learn",
         "scikit-optimize==0.9.0",
-<<<<<<< HEAD
-        "keras",
-        "tensorflow<=2.15.0",
-=======
         "tensorflow[and-cuda]>=2.12.0",
->>>>>>> efc46727
         "keras-tuner",
         "xarray==2023.10.1",
         "scikeras",
